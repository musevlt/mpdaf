from astropy.io import fits as pyfits
from astropy.table import Table, MaskedColumn, vstack
import astropy.units as u

from matplotlib import cm
from matplotlib.patches import Ellipse

import datetime
import glob
import logging
import numpy as np
import os.path
import shutil
import warnings

from ..obj import Cube, Image, Spectrum, gauss_image
from ..obj.objs import is_int, is_float


emlines = {1215.67: 'LYALPHA1216',
           1550.0: 'CIV1550',
           1909.0: 'CIII]1909',
           2326.0: 'CII2326',
           2801.0: 'MgII2801',
           3726.032: '[OII]3726',
           3728.8149: '[OII]3729',
           3798.6001: 'HTHETA3799',
           3834.6599: 'HETA3835',
           3869.0: '[NeIII]3869',
           3888.7: 'HZETA3888',
           3967.0: '[NeIII]3967',
           4102.0: 'HDELTA4102',
           4340.0: 'HGAMMA4340',
           4861.3198: 'HBETA4861',
           4959.0: '[OIII]4959',
           5007.0: '[OIII]5007',
           6548.0: '[NII]6548',
           6562.7998: 'HALPHA6563',
           6583.0: '[NII]6583',
           6716.0: '[SII]6716',
           6731.0: '[SII]6731'}

def vacuum2air(vac):
    """in angstroms"""
    vac = np.array(vac)
    return vac / (1.0 + 2.735182e-4 + 131.4182/(vac**2) + 2.76249e8/(vac**4))

def air2vacuum(air):
    """in angstroms"""
    air = np.array(air)
    vactest = air + (air - vacuum2air(air))
    x = np.abs(air - vacuum2air(vactest))
    for i in range(10):
        vactest = vactest + x
        x = np.abs(air-vacuum2air(vactest))
    return vactest


def matchlines(nlines, wl, z, eml):
    """ try to match all the lines given :
    for each line computes the distance in Angstroms to the closest line.
    Add the errors

    Algorithm from Johan Richard (johan.richard@univ-lyon1.fr)

     Parameters
     ----------
     nlines : integer
              Number of emission lines
     wl     : array<double>
              Table of wavelengths
     z      : double
              Redshift to test
     eml    : dict
              Full catalog of lines to test redshift
              key: wavelength, value: name

    Returns
    -------
    out : (array<double>, array<double>)
          (list of wavelengths, errors)

    """
    jfound = np.zeros(nlines, dtype=np.int)
    lbdas = np.array(eml.keys())
    error = 0
    for i in range(nlines):
        # finds closest emline to this line
        jfound[i] = np.argmin((wl[i] / (1 + z) - lbdas) ** 2.0)
        error += (wl[i] / (1 + z) - lbdas[jfound[i]]) ** 2.0
    error = np.sqrt(error / nlines)
    if((nlines >= 2)and(jfound[0] == jfound[1])):
        error = 15.
    return(error, jfound)


def crackz(nlines, wl, flux, eml, zguess=None):
    """Method to estimate the best redshift matching a list of emission lines

    Algorithm from Johan Richard (johan.richard@univ-lyon1.fr)

    Parameters
    ----------
    nlines : integer
             Number of emission lines
    wl     : array<double>
             Table of observed line wavelengths
    flux   : array<double>
             Table of line fluxes
    eml    : dict
             Full catalog of lines to test redshift
    zguess : float
             Guess redshift to test (only this)

    Returns
    -------
    out : (float, float, integer, list<double>, list<double>, list<string>)
          (redshift, redshift error, list of wavelengths, list of fluxes,
          list of lines names)
    """
    errmin = 3.0
    zstep=0.0002
    if zguess:
        zmin = zguess
        zmax = zguess+zstep
    else:
        zmin = 0.0
        zmax = 7.0
    if(nlines == 0):
        return -9999.0, -9999.0, 0, [], [], []
    lnames = np.array(eml.values())
    if(nlines == 1):
        if zguess:
            (error,jfound)=matchlines(nlines,wl,zguess,eml)
            if(error<errmin):
                return zguess, -9999.0, 1, wl, flux, list(lnames[jfound[0]])
            else:
                return zguess, -9999.0, 1, [], [], []
        else:
            return -9999.0, -9999.0, 1, wl, flux, ["Lya/[OII]"]
    if(nlines > 1):
        found = 0
        lbdas = np.array(eml.keys())
        for z in np.arange(zmin, zmax, zstep):
            (error, jfound) = matchlines(nlines, wl, z, eml)
            if(error < errmin):
                errmin = error
                found = 1
                zfound = z
                jfinal = jfound.copy()
        if((found == 0) and zguess):
            return zguess, -9999.0, 0, [], [], []
        if(found == 1):
            jfinal = np.array(jfinal).astype(int)
            return zfound, errmin / np.min(lbdas[jfinal]), nlines, \
                wl, flux, list(lnames[jfinal[0:nlines]])
        else:
            if(nlines > 3):
                # keep the three brightest
                ksel = np.argsort(flux)[-1:-4:-1]
                return crackz(3, wl[ksel], flux[ksel], eml)
            if(nlines == 3):
                # keep the two brightest
                ksel = np.argsort(flux)[-1:-3:-1]
                return crackz(2, wl[ksel], flux[ksel], eml)
            if(nlines == 2):
                # keep the brightest
                ksel = np.argsort(flux)[-1]
                return crackz(1, [wl[ksel]], [flux[ksel]], eml)


class Source(object):
    """This class contains a Source object.

    Attributes
    ----------
    header  : pyfits.Header
              FITS header instance
    lines   : astropy.Table
              List of lines
    mag     : astropy.Table
              List of magnitudes
    z       : astropy.Table
              List of redshifts
    spectra : :class:`dict`
              Dictionary containing spectra.

              Keys give origin of spectra
              ('tot' for total spectrum, TBC).

              Values are :class:`mpdaf.obj.Spectrum` object
    images  : :class:`dict`
              Dictionary containing images.

              Keys give filter names ('MUSE_WHITE' for white image, TBC)

              Values are :class:`mpdaf.obj.Image` object
    cubes   : :class:`dict`
                  Dictionary containing small data cubes

                  Keys give a description of the cube

                  Values are :class:`mpdaf.obj.Cube` objects
    tables   : :class:`dict`
                  Dictionary containing tables

                  Keys give a description of each table

                  Values are astropy.Table objects
    """

    def __init__(self, header, lines=None, mag=None, z=None,
                 spectra=None, images=None, cubes=None, tables=None):
        """Classic constructor.
        """
        # FITS header
        if not ('RA' in header and 'DEC' in header
                and 'ID' in header and 'CUBE' in header
                and 'ORIGIN' in header and 'ORIGIN_V' in header):
            raise IOError('ID, RA, DEC, ORIGIN, ORIGIN_V and CUBE are \
            mandatory parameters to create a Source object')
        self.header = header
        # Table LINES
        self.lines = lines
        # Table MAG
        self.mag = mag
        # Table Z
        self.z = z
        # Dictionary SPECTRA
        if spectra is None:
            self.spectra = {}
        else:
            self.spectra = spectra
        # Dictionary IMAGES
        if images is None:
            self.images = {}
        else:
            self.images = images
        # Dictionary CUBES
        if cubes is None:
            self.cubes = {}
        else:
            self.cubes = cubes
        # Dictionary TABLES
        if tables is None:
            self.tables = {}
        else:
            self.tables = tables
        # logger
<<<<<<< HEAD
        self._logger = logging.getLogger(__name__)
=======
        self.logger = logging.getLogger('mpdaf corelib')
        # mask invalid
        self.masked_invalid()
>>>>>>> 5836ff6a

    @classmethod
    def from_data(cls, ID, ra, dec, origin, proba=None, confi=None, extras=None,
                 lines=None, mag=None, z=None,
                 spectra=None, images=None, cubes=None, tables=None):
        """
        Source constructor from a list of data.

        Parameters
        ----------
        ID      : integer
                  ID of the source
        ra      : double
                  Right ascension in degrees
        dec     : double
                  Declination in degrees
        origin  : tuple (string, string, string)
                  1- Name of the detector software which creates this object
                  2- Version of the detector software which creates this object
                  3- Name of the FITS data cube from which this object has been extracted.
        proba   : float
                  Detection probability
        confi   : integer
                  Expert confidence index
        extras  : dict{key: value} or dict{key: (value, comment)}
                  Extra keywords
        lines   : astropy.Table
                  List of lines
        mag     : astropy.Lines
                  List of magnitudes.
        z       : astropy.Table
                  List of redshifts
        spectra : :class:`dict`
                  Dictionary containing spectra.

                  Keys gives the origin of the spectrum
                  ('tot' for total spectrum, TBC).

                  Values are :class:`mpdaf.obj.Spectrum` object
        images  : :class:`dict`
                  Dictionary containing small images.

                  Keys gives the filter ('MUSE_WHITE' for white image, TBC)

                  Values are :class:`mpdaf.obj.Image` object
        cubes   : :class:`dict`
                  Dictionary containing small data cubes

                  Keys gives a description of the cube

                  Values are :class:`mpdaf.obj.Cube` objects
        tables   : :class:`dict`
                  Dictionary containing tables

                  Keys give a description of each table

                  Values are astropy.Table objects
        """
        header = pyfits.Header()
        header['ID'] = (ID, 'object ID')
        header['RA'] = (np.float32(ra), 'RA in degrees')
        header['DEC'] = (np.float32(dec), 'DEC in degrees')
        header['ORIGIN'] = (origin[0], 'detection software')
        header['ORIGIN_V'] = (origin[1], 'version of the detection software')
        header['CUBE'] = (os.path.basename(origin[2]), 'MUSE data cube')
        if proba is not None:
            header['DPROBA'] = (np.float32(proba), 'Detection probability')
        if confi is not None:
            header['CONFI'] = (confi, 'Confidence index')
        if extras is not None:
            for key, value in extras.iteritems():
                header[key] = value

        return cls(header, lines, mag, z, spectra, images, cubes, tables)

    @classmethod
    def from_file(cls, filename):
        """Source constructor from a FITS file.

        Parameters
        ----------
        filename : string
                   FITS filename
        """
        hdulist = pyfits.open(filename)
        hdr = hdulist[0].header
        lines = None
        mag = None
        z = None
        spectra = {}
        images = {}
        cubes = {}
        tables= {}
        for i in range(1, len(hdulist)):
<<<<<<< HEAD
            hdu = hdulist[i]
            extname = hdu.header['EXTNAME']
            #lines
            if extname == 'LINES':
                try:
                    lines = Table(hdu.data, masked=True)
                except:
                    raise IOError('Impossible to open extension %s as a table'%extname)
                for i,colname in enumerate(lines.colnames):
                    try:
                        lines[colname].unit = hdu.header['TUNIT%d'%(i+1)]
                    except:
                        pass
            # mag
            elif extname == 'MAG':
                try:
                    mag = Table(hdu.data, masked=True)
                except:
                    raise IOError('Impossible to open extension %s as a table'%extname)
            # Z
            elif extname == 'Z':
                try:
                    z = Table(hdu.data, masked=True)
                except:
                    raise IOError('Impossible to open extension %s as a table'%extname)
            # spectra
            elif extname[:3] == 'SPE' and extname[-4:]=='DATA':
                spe_name = extname[4:-5]
                try:
                    ext_var = hdulist.index_of('SPE_'+spe_name+'_STAT')
                    ext = (i, ext_var)
                except:
                    ext = i
                try:
                    spectra[spe_name] = Spectrum(filename=filename, copy=False,
                                                 hdulist=hdulist, ext=ext)
                except:
                    raise IOError('Impossible to open extension %s as a spectrum'%extname)
            #images
            elif extname[:3] == 'IMA' and extname[-4:]=='DATA':
                ima_name = extname[4:-5]
                try:
                    ext_var = hdulist.index_of('IMA_'+ima_name+'_STAT')
                    ext = (i, ext_var)
                except:
                    ext = i
                try:
                    images[ima_name] = Image(filename=filename, copy=False,
                                             hdulist=hdulist, ext=ext)
                except:
                    raise IOError('Impossible to open extension %s as an image'%extname)
            elif extname[:3] == 'CUB' and extname[-4:]=='DATA':
                cub_name = extname[4:-5]
                try:
                    ext_var = hdulist.index_of('CUB_'+cub_name+'_STAT')
                    ext = (i, ext_var)
                except:
                    ext = i
                try:
                    cubes[cub_name] = Cube(filename=filename, hdulist=hdulist,
                                           copy=False, ext=ext, ima=False)
                except:
                    raise IOError('Impossible to open extension %s as a cube'%extname)
            elif extname[:3] == 'TAB':
                try:
                    tables[extname[4:]] = Table(hdu.data, masked=True)
                except:
                    raise IOError('Impossible to open extension %s as a table'%extname)
=======
            try:
                hdu = hdulist[i]
                if 'EXTNAME' in hdu.header:
                    extname = hdu.header['EXTNAME']
                    #lines
                    if extname == 'LINES':
                        try:
                            lines = Table(hdu.data, masked=True)
                        except Exception as e:
                            raise IOError('%s: Impossible to open extension %s as a table\n%s'%(os.path.basename(filename),extname,e))
                    # mag
                    elif extname == 'MAG':
                        try:
                            mag = Table(hdu.data, masked=True)
                        except Exception as e:
                            raise IOError('%s: Impossible to open extension %s as a table\n%s'%(os.path.basename(filename),extname,e))
                    # Z
                    elif extname == 'Z':
                        try:
                            z = Table(hdu.data, masked=True)
                        except Exception as e:
                            raise IOError('%s: Impossible to open extension %s as a table\n%s'%(os.path.basename(filename),extname,e))
                    # spectra
                    elif extname[:3] == 'SPE' and extname[-4:]=='DATA':
                        spe_name = extname[4:-5]
                        stat_ext = 'SPE_'+spe_name+'_STAT'
                        if stat_ext in hdulist:
                            ext_var = hdulist.index_of(stat_ext)
                            ext = (i, ext_var)
                        else:
                            ext = i
                        try:
                            spectra[spe_name] = Spectrum(filename, ext=ext)
                        except Exception as e:
                            raise IOError('%s: Impossible to open extension %s as a spectrum\n%s'%(os.path.basename(filename),extname,e))
                    #images
                    elif extname[:3] == 'IMA' and extname[-4:]=='DATA':
                        ima_name = extname[4:-5]
                        stat_ext = 'IMA_'+ima_name+'_STAT'
                        if stat_ext in hdulist:
                            ext_var = hdulist.index_of(stat_ext)
                            ext = (i, ext_var)
                        else:
                            ext = i
                        try:
                            images[ima_name] = Image(filename, ext=ext)
                        except Exception as e:
                            raise IOError('%s: Impossible to open extension %s as an image\n%s'%(os.path.basename(filename),extname,e))
                    elif extname[:3] == 'CUB' and extname[-4:]=='DATA':
                        cub_name = extname[4:-5]
                        stat_ext = 'CUB_'+cub_name+'_STAT'
                        if stat_ext in hdulist:
                            ext_var = hdulist.index_of(stat_ext)
                            ext = (i, ext_var)
                        else:
                            ext = i
                        try:
                            cubes[cub_name] = Cube(filename, ext=ext, ima=False)
                        except Exception as e:
                            raise IOError('%s: Impossible to open extension %s as a cube\n%s'%(os.path.basename(filename),extname,e))
                    elif extname[:3] == 'TAB':
                        try:
                            tables[extname[4:]] = Table(hdu.data, masked=True)
                        except Exception as e:
                            raise IOError('%s: Impossible to open extension %s as a table\n%s'%(os.path.basename(filename),extname,e))
                else:
                    raise IOError('%s: Extension %d without EXTNAME'%(os.path.basename(filename), i))
            except Exception as e:
                logger = logging.getLogger('mpdaf corelib')
                d = {'class': 'Source', 'method': 'from_file'}
                logger.warning(e, extra=d)
>>>>>>> 5836ff6a
        hdulist.close()
        return cls(hdr, lines, mag, z, spectra, images, cubes, tables)

    @classmethod
    def _light_from_file(cls, filename):
        """Source constructor from a FITS file.
        Light: Only data that are stored in catalog were loaded

        Parameters
        ----------
        filename : string
                   FITS filename
        """
        hdulist = pyfits.open(filename)
        hdr = hdulist[0].header
        lines = None
        mag = None
        z = None

        tables= {}
        for i in range(1, len(hdulist)):
            try:
                hdu = hdulist[i]
                if 'EXTNAME' in hdu.header:
                    extname = hdu.header['EXTNAME']
                    #lines
                    if extname == 'LINES':
                        try:
                            lines = Table(hdu.data, masked=True)
                        except Exception as e:
                            raise IOError('%s: Impossible to open extension %s as a table\n%s'%(os.path.basename(filename),extname,e))
                    # mag
                    elif extname == 'MAG':
                        try:
                            mag = Table(hdu.data, masked=True)
                        except Exception as e:
                            raise IOError('%s: Impossible to open extension %s as a table\n%s'%(os.path.basename(filename),extname,e))
                    # Z
                    elif extname == 'Z':
                        try:
                            z = Table(hdu.data, masked=True)
                        except Exception as e:
                            raise IOError('%s: Impossible to open extension %s as a table\n%s'%(os.path.basename(filename),extname,e))
                    # tables
                    elif extname[:3] == 'TAB':
                        try:
                            tables[extname[4:]] = Table(hdu.data, masked=True)
                        except Exception as e:
                            raise IOError('%s: Impossible to open extension %s as a table\n%s'%(os.path.basename(filename),extname,e))
                else:
                    raise IOError('%s: Extension %d without EXTNAME'%(os.path.basename(filename), i))
            except Exception as e:
                logger = logging.getLogger('mpdaf corelib')
                d = {'class': 'Source', 'method': 'from_file'}
                logger.warning(e, extra=d)       
            
        hdulist.close()
        return cls(hdr, lines, mag, z, None, None, None, tables)

    def write(self, filename):
        """Write the source object in a FITS file

        Parameters
        ----------
        filename : string
                   FITS filename
        """
        warnings.simplefilter("ignore")
        # create primary header
        prihdu = pyfits.PrimaryHDU(header=self.header)
        prihdu.header['date'] = (str(datetime.datetime.now()), 'creation date')
        prihdu.header['author'] = ('MPDAF', 'origin of the file')

        hdulist = [prihdu]

        # lines
        if self.lines is not None:
            cols = []
            for colname in self.lines.colnames:
                col = self.lines[colname]
                try:
                    cols.append(pyfits.Column(name=col.name, format=col.dtype.char, unit="{}".format(col.unit), array=np.array(col)))
                except:
                    cols.append(pyfits.Column(name=col.name, format='A20', unit="{}".format(col.unit), array=np.array(col)))

            coldefs = pyfits.ColDefs(cols)
            tbhdu = pyfits.BinTableHDU.from_columns(name='LINES', columns=coldefs)
            #tbhdu = pyfits.BinTableHDU(name='LINES', data=np.array(self.lines))
            hdulist.append(tbhdu)

        # magnitudes
        if self.mag is not None:
            tbhdu = pyfits.BinTableHDU(name='MAG', data=np.array(self.mag))
            hdulist.append(tbhdu)

        # redshifts
        if self.z is not None:
            tbhdu = pyfits.BinTableHDU(name='Z', data=np.array(self.z))
            hdulist.append(tbhdu)

        #spectra
        for key, spe in self.spectra.iteritems():
            ext_name = 'SPE_%s_DATA'%key
            data_hdu = spe.get_data_hdu(name=ext_name, savemask='nan')
            hdulist.append(data_hdu)
            ext_name = 'SPE_%s_STAT'%key
            stat_hdu = spe.get_stat_hdu(name=ext_name)
            if stat_hdu is not None:
                hdulist.append(stat_hdu)

        #images
        for key, ima in self.images.iteritems():
            ext_name = 'IMA_%s_DATA'%key
            data_hdu = ima.get_data_hdu(name=ext_name, savemask='nan')
            hdulist.append(data_hdu)
            ext_name = 'IMA_%s_STAT'%key
            stat_hdu = ima.get_stat_hdu(name=ext_name)
            if stat_hdu is not None:
                hdulist.append(stat_hdu)

        #cubes
        for key, cub in self.cubes.iteritems():
            ext_name = 'CUB_%s_DATA'%key
            data_hdu = cub.get_data_hdu(name=ext_name, savemask='nan')
            hdulist.append(data_hdu)
            ext_name = 'CUB_%s_STAT'%key
            stat_hdu = cub.get_stat_hdu(name=ext_name)
            if stat_hdu is not None:
                hdulist.append(stat_hdu)

        # tables
        for key, tab in self.tables.iteritems():
            tbhdu = pyfits.BinTableHDU(name='TAB_%s'%key, data=np.array(tab))
            hdulist.append(tbhdu)

        # save to disk
        hdu = pyfits.HDUList(hdulist)
        hdu.writeto(filename, clobber=True, output_verify='fix')
        warnings.simplefilter("default")

    def info(self):
        """Print information.
        """
        for card in self.header.cards:
            if card[0] not in ('SIMPLE', 'BITPIX', 'NAXIS', 'EXTEND', 'DATE',
                               'AUTHOR'):
                self._logger.info(card)
        print '\n'
        for key, spe in self.spectra.iteritems():
            msg = 'spectra[\'%s\']'%key
            msg += ',%i elements (%0.2f-%0.2f A)'%(spe.shape[0], spe.get_start(unit=u.angstrom), spe.get_end(unit=u.angstrom))
            data = '.data'
            if spe.data is None:
                data = ''
            noise = '.var'
            if spe.var is None:
                noise = ''
            msg += ' %s %s '%(data, noise)
            self._logger.info(msg)
        for key, ima in self.images.iteritems():
            msg = 'images[\'%s\']'%key
            msg += ' %i X %i' %(ima.shape[0], ima.shape[1])
            data = '.data'
            if ima.data is None:
                data = ''
            noise = '.var'
            if ima.var is None:
                noise = ''
            msg += ' %s %s '%(data, noise)
            msg += 'rot=%0.1f deg'%ima.wcs.get_rot()
            self._logger.info(msg)
        for key, cub in self.cubes.iteritems():
            msg = 'cubes[\'%s\']'%key
            msg += ' %i X %i X %i' %(cub.shape[0], cub.shape[1], cub.shape[2])
            data = '.data'
            if cub.data is None:
                data = ''
            noise = '.var'
            if cub.var is None:
                noise = ''
            msg += ' %s %s '%(data, noise)
            msg += 'rot=%0.1f deg'%cub.wcs.get_rot()
            self._logger.info(msg)
        for key in self.tables.keys():
            self._logger.info('tables[\'%s\']'%key)
        print '\n'
        if self.lines is not None:
            self._logger.info('lines')
            for l in self.lines.pformat():
                self._logger.info(l)
            print '\n'
        if self.mag is not None:
            self._logger.info('magnitudes')
            for l in self.mag.pformat():
                self._logger.info(l)
            print '\n'
        if self.z is not None:
            self._logger.info('redshifts')
            for l in self.z.pformat():
                self._logger.info(l)
            print '\n'

    def __getattr__(self, item):
        """Map values to attributes.
        """
        try:
            return self.header[item]
        except KeyError:
            raise AttributeError(item)

    def __setattr__(self, item, value):
        """Map attributes to values.
        """
        if item in ('header', 'lines', 'mag', 'z', 'cubes', 'images',
                    'spectra', 'tables', '_logger'):
            # return dict.__setattr__(self, item, value)
            super(Source, self).__setattr__(item, value)
        else:
            self.header[item] = value

    def add_comment(self, comment, author):
        """Add a user comment to the FITS header of the Source object.
        """
        i = 1
        while 'COM%03d'%i in self.header:
            i += 1
        self.header['COM%03d'%i] = (comment, '%s %s'%(author, str(datetime.date.today())))


    def remove_comment(self, ncomment):
        """Remove a comment from the FITS header of the Source object.
        """
        del self.header['COM%03d'%ncomment]

    def add_attr(self, key, value, desc=None):
        """Add a new attribute for the current Source object.
        This attribute will be saved as a keyword in the primary FITS header.
        This method could also be used to update a simple Source attribute
        that is saved in the pyfits header.

        Equivalent to self.key = (value, comment)

        Parameters
        ----------
        key : string
              Attribute name
        value : integer/float/string
                Attribute value
        desc : string
               Attribute description
        """
        if desc is None:
            self.header[key] = value
        else:
            self.header[key] = (value, desc)

    def remove_attr(self, key):
        """Remove an Source attribute from the FITS header of the Source object
        """
        del self.header[key]

    def add_z(self, desc, z, errz=0):
        """Add a redshift value to the z table.

        Parameters
        ----------
        desc : string
               Redshift description.
        z    : float
               Redshidt value.
        errz : float or (float,float)
               Redshift error (deltaz) or redshift interval (zmin,zmax).
        """
        if is_float(errz) or is_int(errz):
            if errz==-9999:
                zmin=-9999
                zmax=-9999
            else:
                zmin = z - errz/2
                zmax = z + errz/2
        else:
            try:
                zmin, zmax = errz
            except:
                raise ValueError,'Wrong type for errz in add_z'
        if self.z is None:
            if z!=-9999:
                self.z = Table(names=['Z_DESC', 'Z', 'Z_MIN', 'Z_MAX'],
                           rows=[[desc, z, zmin, zmax]],
                           dtype=('S20', 'f8', 'f8', 'f8'),
                           masked=True)
                self.z['Z'].format = '%.6f'
                self.z['Z_MIN'].format = '%.6f'
                self.z['Z_MAX'].format = '%.6f'
        else:
            if desc in self.z['Z_DESC']:
                if z!=-9999:
                    self.z['Z'][self.z['Z_DESC']==desc] = z
                    self.z['Z_MIN'][self.z['Z_DESC']==desc] = zmin
                    self.z['Z_MAX'][self.z['Z_DESC']==desc] = zmax
                else:
                    index = np.where((self.z['Z_DESC']==desc))[0][0]
                    self.z.remove_row(index)
            else:
                if z!=-9999:
                    self.z.add_row([desc, z, zmin, zmax])

        if self.z is not None:
            self.z['Z'] = np.ma.masked_equal(self.z['Z'], -9999)
            self.z['Z_MIN'] = np.ma.masked_equal(self.z['Z_MIN'], -9999)
            self.z['Z_MAX'] = np.ma.masked_equal(self.z['Z_MAX'], -9999)

    def add_mag(self, band, m, errm):
        """Add a magnitude value to the mag table.

        Parameters
        ----------
        band : string
               Filter name.
        m    : float
               Magnitude value.
        errm : float
               Magnitude error.
        """
        if self.mag is None:
            self.mag = Table(names=['BAND', 'MAG', 'MAG_ERR'],
                           rows=[[band, m, errm]],
                           dtype=('S20', 'f8', 'f8'),
                           masked=True)
            self.mag['MAG'].format = '%.6f'
            self.mag['MAG_ERR'].format = '%.6f'
        else:
            if band in self.mag['BAND']:
                self.mag['MAG'][self.mag['BAND']==band] = m
                self.mag['MAG_ERR'][self.mag['BAND']==band] = errm
            else:
                self.mag.add_row([band, m, errm])

    def add_line(self, cols, values, units=None, match=None):
        """Add a line to the lines table

        Parameters
        ----------
        cols   : list<string>
                 Names of the columns
        values : list<integer/float/string>
                 List of corresponding values
        units  : list<astropy.units>
                 Unity of each column
        match  : (string,float/integer/string)
                 Tuple (key,value) that gives the key to match the added line with an existing line.
                 eg ('LINE','LYALPHA1216')
        """
        if self.lines is None:
            types = []
            for val in values:
                if is_int(val):
                    types.append('<i4')
                elif is_float(val):
                    types.append('<f8')
                else:
                    types.append('S20')
            self.lines = Table(rows=[values], names=cols, dtype=types, masked=True)
            if units is not None:
                for colname, unit in zip(self.lines.colnames, units):
                    self.lines[colname].unit = unit
        else:
            # add new columns
            if units is None:
                units = [None]*len(cols)
            for col, val, unit in zip(cols, values, units):
                if  col not in self.lines.colnames:
                    nlines = len(self.lines)
                    if is_int(val):
                        typ = '<i4'
                    elif is_float(val):
                        typ = '<f8'
                    else:
                        typ = 'S20'
                    col = MaskedColumn(np.ma.masked_array(np.empty(nlines),
                                                          mask=np.ones(nlines)),
                                       name=col, dtype=typ, unit=unit)
                    self.lines.add_column(col)

            if match is not None:
                matchkey, matchval = match

            if match is not None and matchkey in self.lines.colnames:
                l = np.argwhere(self.lines[matchkey]==matchval)
                if len(l) > 0:
                    for col, val, unit in zip(cols, values, units):
                        if unit is None or unit==self.lines[col].unit:
                            self.lines[col][l] = val
                        else:
                            self.lines[col][l] = (val*unit).to(self.lines[col].unit).value
            else:
                # add new row
                ncol = len(self.lines.colnames)
                row = [None]*ncol
                mask=np.ones(ncol)
                for col, val, unit in zip(cols, values, units):
                    i = self.lines.colnames.index(col)
                    if unit is None or unit==self.lines[col].unit:
                        row[i] = val
                    else:
                        row[i] = (val*unit).to(self.lines[col].unit).value
                    mask[i] = 0
                self.lines.add_row(row, mask=mask)

    def add_image(self, image, name, size=None, minsize=2.0, unit_size=u.arcsec, rotate=False):
        """ Extract an small image centered on the source center from the input image
        and append it to the images dictionary

        Extracted image saved in self.images['name'].

        Parameters
        ----------
        image : :class:`mpdaf.obj.Image`
                Input image MPDAF object.
        name  : string
                Name used to distinguish this image
        size        : float
                      The size to extract.
                      It corresponds to the size along the delta axis and the image is square.
                      If None, the size of the white image extension is taken if it exists.
        unit_size   : astropy.units
                      Size and minsize unit.
                      Arcseconds by default (use None for size in pixels)
        minsize     : float
                      The minimum size of the output image.
        rotate : bool
                if True, the image is rotated to the same PA as the white-light image
        """
        if size is None:
            try:
                white_ima = self.images['MUSE_WHITE']
            except:
                raise IOError('Size of the image is required')
            if white_ima.wcs.sameStep(image.wcs):
                size = white_ima.shape[0]
                if unit_size is not None:
                    minsize /= image.wcs.get_step(unit=unit_size)[0]
                    unit_size = None
            else:
                size = white_ima.wcs.get_step(unit=u.arcsec)[0] * white_ima.shape[0]
                if unit_size is None:
                    minsize *= image.wcs.get_step(unit=u.arcsec)[0]
                else:
                    if unit_size != u.arcsec:
                        minsize = (minsize*unit_size).to(u.arcsec).value
                unit_size = u.arcsec
        if rotate:
            try:
                white_ima = self.images['MUSE_WHITE']
            except:
                raise IOError('MUSE_WHITE image is required to get the PA')
            pa_white = white_ima.get_rot()
            pa = image.get_rot()
            if np.abs(pa_white-pa) > 1.e-3:
                subima = image.subimage((self.dec, self.ra), size*1.5, minsize=minsize,
                                        unit_center=u.deg, unit_size=unit_size)
                subima = subima.rotate(pa-pa_white)
                subima = subima.subimage((self.dec, self.ra), size, minsize=minsize,
                                         unit_center=u.deg, unit_size=unit_size)
            else:
                subima = image.subimage((self.dec, self.ra), size, minsize=minsize,
                                        unit_center=u.deg, unit_size=unit_size)
        else:
            subima = image.subimage((self.dec, self.ra), size, minsize=minsize,
                                    unit_center=u.deg, unit_size=unit_size)
        if subima is None:
            self._logger.warning('Image %s not added. Source outside or at the edges'%(name))
            return
        self.images[name] = subima

    def add_cube(self, cube, name, size=None, lbda=None, unit_size=u.arcsec, unit_wave=u.angstrom):
        """Extract a cube centered on the source center
        and append it to the cubes dictionary

        Extracted cube saved in self.cubes['name'].

        Parameters
        ----------
        cube : :class:`mpdaf.obj.Cube`
                Input cube MPDAF object.
        name  : string
                Name used to distinguish this cube
        size        : float
                      The size to extract.
                      It corresponds to the size along the delta axis and the image is square.
                      If None, the size of the white image extension is taken if it exists.
        lbda        : (float, float) or None
                      If not None, tuple giving the wavelength range.
        unit_size   : astropy.units
                      unit of the size value (arcseconds by default)
                       If None, size is in pixels
        unit_wave   : astropy.units
                      Wavelengths unit (angstrom by default)
                      If None, inputs are in pixels
        """
        if size is None:
            try:
                white_ima = self.images['MUSE_WHITE']
            except:
                raise IOError('Size of the image is required')
            if white_ima.wcs.sameStep(cube.wcs):
                size = white_ima.shape[0]
                unit_size = None
            else:
                size = white_ima.wcs.get_step(unit=u.arcsec)[0] * white_ima.shape[0]
                unit_size = u.arcsec

        subcub = cube.subcube(center=(self.dec, self.ra), size=size, lbda=lbda,
                              unit_center=u.deg, unit_size=unit_size, unit_wave=unit_wave)
        self.cubes[name] = subcub


    def add_white_image(self, cube, size=5, unit_size=u.arcsec):
        """ Compute the white images from the MUSE data cube
        and appends it to the images dictionary.

        White image saved in self.images['MUSE_WHITE'].

        Parameters
        ----------
        cube : :class:`mpdaf.obj.Cube`
               MUSE data cube.
        size : float
               The total size to extract in arcseconds.
               It corresponds to the size along the delta axis and the image is square.
               By default 5x5arcsec
        unit_size   : astropy.units
                      unit of the size value (arcseconds by default)
                      If None, size is in pixels
        """
        subcub = cube.subcube(center=(self.dec, self.ra), size=size,
                              unit_center=u.deg, unit_size=unit_size)
        self.images['MUSE_WHITE'] = subcub.mean(axis=0)

    def add_narrow_band_images(self, cube, z_desc, eml=None, size=None, unit_size=u.arcsec,
                               width=8, is_sum=False, subtract_off=True, margin=10., fband=3.):
        """Create narrow band images from a redshift value and a catalog of lines.

        Algorithm from Jarle Brinchmann (jarle@strw.leidenuniv.nl)

        Narrow-band images are saved in ``self.images['MUSE_']``.

        Parameters
        ----------
        cube   : :class:`mpdaf.obj.Cube`
                 MUSE data cube.
        z_desc : string
                 Redshift description.  The redshift value corresponding to
                 this description will be used.
        eml    : dict{float: string}
                 Full catalog of lines
                 Dictionary: key is the wavelength value in Angstrom,
                 value is the name of the line.
                 if None, the following catalog is used::

                    eml = {1216 : 'LYALPHA1216', 1909: 'CIII]1909',
                           3727: '[OII]3727', 4861: 'HBETA4861' ,
                           5007: '[OIII]5007', 6563: 'HALPHA6563',
                           6724 : '[SII]6724'}

        size   : float
                 The total size to extract.
                 It corresponds to the size along the delta axis and the image is square.
                 If None, the size of the white image extension is taken if it exists.
        unit_size : astropy.units
                    unit of the size value (arcseconds by default)
                      If None, size is in pixels
        width  : float
                 Narrow-band width(in angstrom).
        is_sum       : boolean
                       if True the image is computed as the sum over the wavelength axis, otherwise this is the average.
        subtract_off : boolean
                       If True, subtracting off nearby data.
                       The method computes the subtracted flux by using the algorithm
                       from Jarle Brinchmann (jarle@strw.leidenuniv.nl):
                       if is_sum is False
                       sub_flux = mean(flux[lbda1-margin-fband*(lbda2-lbda1)/2: lbda1-margin] +
                                       flux[lbda2+margin: lbda2+margin+fband*(lbda2-lbda1)/2])
                       or if is_sum is True:
                       sub_flux = sum(flux[lbda1-margin-fband*(lbda2-lbda1)/2: lbda1-margin] +
                                      flux[lbda2+margin: lbda2+margin+fband*(lbda2-lbda1)/2]) /fband
        margin : float
                 This off-band is offseted by margin wrt narrow-band limit(in angstrom).
        fband  : float
                 The size of the off-band is fband x narrow-band width (in angstrom).
        """
        if self.z is not None:
            if size is None:
                try:
                    white_ima = self.images['MUSE_WHITE']
                except:
                    raise IOError('Size of the image is required')
                if white_ima.wcs.sameStep(cube.wcs):
                    size = white_ima.shape[0]
                    unit_size = None
                else:
                    size = white_ima.wcs.get_step(unit=u.arcsec)[0] * white_ima.shape[0]
                    unit_size = u.arcsec

            subcub = cube.subcube(center=(self.dec, self.ra), size=size,
                              unit_center=u.deg, unit_size=unit_size)

            z = self.z['Z'][self.z['Z_DESC']==z_desc]

            if z>0:

                if eml is None:
                    all_lines = np.array([1216, 1909, 3727, 4861, 5007,
                                          6563, 6724])
                    all_tags = np.array(['LYALPHA1216', 'CIII]1909',
                                         '[OII]3727', 'HBETA4861',
                                         '[OIII]5007', 'HALPHA6563',
                                         '[SII]6724'])
                else:
                    all_lines = np.array(eml.keys())
                    all_tags = np.array(eml.values())

                minl, maxl = subcub.wave.get_range(unit=u.angstrom) / (1+z)
                useful = np.where((all_lines>minl) &  (all_lines<maxl))
                nlines = len(useful[0])
                if nlines>0:
                    lambda_ranges = np.empty((2, nlines))
                    lambda_ranges[0, :] = (1+z)*all_lines[useful]-width/2.0
                    lambda_ranges[1, :] = (1+z)*all_lines[useful]+width/2.0
                    tags = all_tags[useful]
                    for l1, l2, tag in zip(lambda_ranges[0, :], lambda_ranges[1, :], tags):
                        self._logger.info('Doing MUSE_%s'%tag)
                        self.images['MUSE_'+tag] = subcub.get_image(wave=(l1, l2), is_sum=is_sum,
                                                                    subtract_off=subtract_off, margin=margin,
                                                                    fband=fband, unit_wave=u.angstrom)


    def add_narrow_band_image_lbdaobs(self, cube, tag, lbda, size=None, unit_size=u.arcsec, width=8, is_sum=False, subtract_off=True, margin=10., fband=3.):
        """Create narrow band image around an observed wavelength value.

        Narrow-band images are saved in self.images['MUSE_*'].

        Parameters
        ----------
        cube   : :class:`mpdaf.obj.Cube`
                 MUSE data cube.
        tag   : string
                key used to identify the new narrow band image in the images dictionary.
        lbda  : float
                Observed wavelength value in angstrom.
        size  : float
                The total size to extract in arcseconds.
                It corresponds to the size along the delta axis and the image is square.
                If None, the size of the white image extension is taken if it exists.
        unit_size : astropy.units
                    unit of the size value (arcseconds by default)
                      If None, size is in pixels
        width : float
                 Angstrom total width
        is_sum       : boolean
                       if True the image is computed as the sum over the wavelength axis, otherwise this is the average.
        subtract_off : boolean
                       If True, subtracting off nearby data.
        margin       : float
                       This off-band is offseted by margin wrt narrow-band limit (in angstrom)
        fband        : float
                       The size of the off-band is fband*narrow-band width (in angstrom).
        """
        self._logger.info('Doing %s'%tag)
        if size is None:
            try:
                white_ima = self.images['MUSE_WHITE']
            except:
                raise IOError('Size of the image (in arcsec) is required')
            if white_ima.wcs.sameStep(cube.wcs):
                size = white_ima.shape[0]
                unit_size = None
            else:
                size = white_ima.wcs.get_step(unit=u.arcsec)[0] * white_ima.shape[0]
                unit_size = u.arcsec

        l1 = lbda-width/2.0
        l2 = lbda+width/2.0

        lmin, lmax= cube.wave.get_range(unit=u.angstrom)
        if l1<lmin:
            l1=lmin
        if l2>lmax:
            l2=lmax

        subcub = cube.subcube(center=(self.dec, self.ra), size=size,
                              unit_center=u.deg, unit_size=unit_size)
        self.images[tag] = subcub.get_image(wave=(l1, l2), is_sum=is_sum,
                                            subtract_off=subtract_off, margin=margin,
                                            fband=fband, unit_wave=u.angstrom)


    def add_seg_images(self, tags=None, DIR=None, del_sex=True):
        """Run SExtractor on all images listed in tags
        to create segmentation maps.
        SExtractor will use the default.nnw, default.param, default.sex
        and *.conv files present in the current directory.
        If not present default parameter files are created
        or copied from the directory given in input (DIR).

        Algorithm from Jarle Brinchmann (jarle@strw.leidenuniv.nl)

        Parameters
        ----------
        tags : list<string>
               List of tags of selected images
        DIR      : string
                   Directory that contains the configuration files of sextractor
        del_sex  : boolean
                   If False, configuration files of sextractor are not removed.
        """
        if 'MUSE_WHITE' in self.images:
            if tags is None:
                tags = [tag for tag in self.images.keys() if tag[0:4]!='SEG_' and 'MASK' not in tag]

            from ..sdetect.sea import segmentation
            segmentation(self, tags, DIR, del_sex)
        else:
            self._logger.warning('add_seg_images method use the MUSE_WHITE image computed by add_white_image method')

    def add_masks(self, tags=None):
        """Use the list of segmentation maps to compute the union mask
        and the intersection mask and  the region where no object is detected
        in any segmentation map is saved in the sky mask.

        Union is saved as an image of booleans in self.images['MASK_UNION']

        Intersection is saved as an image of booleans in self.images['MASK_INTER']

        Sky mask is saved as an image of booleans in self.images['MASK_SKY']

        Algorithm from Jarle Brinchmann (jarle@strw.leidenuniv.nl)

        Parameters
        ----------
        tags : list<string>
               List of tags of selected segmentation images
        """
        maps = {}
        if tags is None:
            for tag, ima in self.images.iteritems():
                if tag[0:4]=='SEG_':
                    maps[tag[4:]] = ima.data.data
        else:
            for tag in tags:
                if tag[0:4]=='SEG_':
                    maps[tag[4:]] = self.images[tag].data.data
                else:
                    maps[tag] = self.images[tag].data.data
        if len(maps)==0:
            self._logger.warning('no segmentation images. Use add_seg_images to create them')

        from ..sdetect.sea import mask_creation
        mask_creation(self, maps)

    def add_table(self, tab, name):
        """Append an astropy table to the tables dictionary

        Parameters
        ----------
        tab : astropy.table
              Input astropy table object.
        name  : string
                Name used to distingish this table
        """
        self.tables[name] = tab



    def extract_spectra(self, cube,
                        tags_to_try = ['MUSE_WHITE', 'MUSE_LYALPHA1216', 'MUSE_HALPHA6563', 'MUSE_[OII]3727'],
                        skysub=True, psf=None):
        """Extract spectra from the MUSE data cube and from a list of narrow-band images
        (to define spectrum extraction apertures).

        First, this method computes a subcube that has the same size
        along the spatial axis as MASK_UNION image.

        The no-weighting spectrum is computed as the sum of the subcube
        weighted by the MASK_UNION image.
        It is saved in self.spectra['MUSE_TOT']

        The weighted spectra are computed as the sum of the subcube
        weighted by the corresponding narrow bands image.
        They are saved in self.spectra[nb_ima] (for nb_ima in tags_to_try)

        If psf:

            The potential PSF weighted spectrum is computed as the sum of
            the subcube weighted by MASK_UNION*psf.
            It is saved in self.spectra['MUSE_PSF']

        If skysub:

            The local sky spectrum is computed as the average of the subcube
            weighted by the MASK_SKY image.
            It is saved in self.spectra['MUSE_SKY']

            The other spectra are computed on the sky-subtracted subcube and
            they are saved in self.spectra['*_SKYSUB']

        Algorithm from Jarle Brinchmann (jarle@strw.leidenuniv.nl)
        The weighted sum conserves the flux by :
            - Taking into account bad pixels in the addition.
            - Normalizing with the median value of weighting sum/no-weighting sum

        Parameters
        ----------
        cube        : :class:`mpdaf.obj.Cube`
                      MUSE data cube.
        tags_to_try : list<string>
                      List of narrow bands images.
        skysub      : boolean
                      If True, a local sky subtraction is done.
        psf         : np.array
                      The PSF to use for PSF-weighted extraction.
                      This can be a vector of length equal to the wavelength
                      axis to give the FWHM of the Gaussian PSF at each
                      wavelength (in arcsec) or a cube with the PSF to use.
                      psf=None by default (no PSF-weighted extraction).
        """

        if self.images.has_key('MASK_UNION'):
            ima = self.images['MASK_UNION']

            if ima.wcs.sameStep(cube.wcs):
                size = ima.shape[0]
                unit_size = None
            else:
                size = ima.wcs.get_step(unit=u.arcsec)[0] * ima.shape[0]
                unit_size = u.arcsec

            subcub = cube.subcube(center=(self.dec, self.ra), size=size,
                              unit_center=u.deg, unit_size=unit_size)
            if ima.wcs.isEqual(subcub.wcs):
                object_mask = ima.data.data
            else:
                object_mask = ima.resample(newdim=(subcub.shape[1], subcub.shape[2]),
                                        newstart=subcub.wcs.get_start(unit=u.deg),
                                        newstep=subcub.wcs.get_step(unit=u.arcsec),
                                        order=0, unit_start=u.deg,
                                        unit_step=u.arcsec).data.data
        else:
            raise IOError('extract_spectra method use the MASK_UNION computed by add_mask method')

        if skysub:
            if self.images.has_key('MASK_SKY'):
                if self.images['MASK_SKY'].wcs.isEqual(subcub.wcs):
                    sky_mask = self.images['MASK_SKY'].data.data
                else:
                    sky_mask = self.images['MASK_SKY'].resample(newdim=(subcub.shape[1], subcub.shape[2]),
                                                             newstart=subcub.wcs.get_start(unit=u.deg),
                                                             newstep=subcub.wcs.get_step(unit=u.arcsec),
                                                             order=0, unit_start=u.deg,
                                                             unit_step=u.arcsec).data.data
            else:
                raise IOError('extract_spectra method use the MASK_SKY computed by add_mask method')

            # Get the sky spectrum to subtract
            sky = subcub.sum(axis=(1,2), weights=sky_mask)
            old_mask = subcub.data.mask.copy()
            subcub.data.mask[np.where(np.tile(sky_mask,(subcub.shape[0],1,1))==0)] = True
            sky = subcub.mean(axis=(1,2))
            self.spectra['MUSE_SKY'] = sky
            subcub.data.mask = old_mask

            #substract sky
            subcub = subcub - sky

        # extract spectra
        # select narrow bands images
        nb_tags = list(set(tags_to_try) & set(self.images.keys()))

        # No weighting
        spec = subcub.sum(axis=(1,2), weights=object_mask)
        if skysub:
            self.spectra['MUSE_TOT_SKYSUB'] = spec
        else:
            self.spectra['MUSE_TOT'] = spec

        # Now loop over the narrow-band images we want to use. Apply
        # the object mask and ensure that the weight map within the
        # object mask is >=0.
        # Weighted extractions
        ksel = np.where(object_mask!=0)
        for tag in nb_tags:
            if self.images[tag].wcs.isEqual(subcub.wcs):
                weight = self.images[tag].data * object_mask
                weight[ksel] = weight[ksel] - np.min(weight[ksel])
                weight = weight.filled(0)
                spec = subcub.sum(axis=(1,2), weights=weight)
                if skysub:
                    self.spectra[tag+'_SKYSUB'] = spec
                else:
                    self.spectra[tag] = spec

        # PSF
        if psf is not None:
            if len(psf.shape)==3:
                #PSF cube. The user is responsible for getting the
                #dimensions right
                if psf.shape[0] != subcub.shape[0] or \
                   psf.shape[1] != subcub.shape[1] or \
                   psf.shape[2] != subcub.shape[2]:
                    msg = 'Incorrect dimensions for the PSF cube (%i,%i,%i) (it must be (%i,%i,%i)) '\
                        %(psf.shape[0], psf.shape[1], psf.shape[2],
                          subcub.shape[0], subcub.shape[1], subcub.shape[2])
                    self._logger.warning(msg)
                    white_cube = None
                else:
                    white_cube = psf
            elif len(psf.shape)==1 and psf.shape[0]==subcub.shape[0]:
                # a Gaussian expected.
                white_cube = np.zeros_like(subcub.data.data)
                for l in range(subcub.shape[0]):
                    gauss_ima = gauss_image(shape=(subcub.shape[1], subcub.shape[2]),
                                            wcs=subcub.wcs, fwhm=(psf[l], psf[l]),
                                            peak=False, unit_fwhm=u.arcsec)
                    white_cube[l,:,:] = gauss_ima.data.data
            else:
                msg = 'Incorrect dimensions for the PSF vector (%i) (it must be (%i)) '\
                        %(psf.shape[0], subcub.shape[0])
                self._logger.warning(msg)
                white_cube = None
            if white_cube is not None:
                weight = white_cube * np.tile(object_mask,(subcub.shape[0],1,1))
                spec = subcub.sum(axis=(1,2), weights=weight)
                if skysub:
                    self.spectra['MUSE_PSF_SKYSUB'] = spec
                else:
                    self.spectra['MUSE_PSF'] = spec
                # Insert the PSF weighted flux - here re-normalised?

    def crack_z(self, eml=None, nlines=np.inf, cols=('LBDA_OBS','FLUX'), z_desc='EMI',zguess=None):
        """Estimate the best redshift matching the list of emission lines

        Algorithm from Johan Richard (johan.richard@univ-lyon1.fr).

        This method saves the redshift values in self.z and lists the detected
        lines in self.lines.  self.info() could be used to print the results.

        Parameters
        ----------
        eml    : dict{float: string}
                 Full catalog of lines to test redshift
                 Dictionary: key is the wavelength value in Angtsrom,
                 value is the name of the line.
                 if None, the following catalog is used::

                    emlines = {1215.67  : 'LYALPHA1216' , 1550.0   : 'CIV1550',
                                1909.0   : 'CIII]1909'   , 2326.0   : 'CII2326',
                                3726.032 : '[OII]3726'   , 3728.8149: '[OII]3729',
                                3798.6001: 'HTHETA3799'  , 3834.6599: 'HETA3835',
                                3869.0   : '[NEIII]3869' , 3888.7   : 'HZETA3889',
                                3967.0   : '[NEIII]3967' , 4102.0   : 'HDELTA4102',
                                4340.0   : 'HGAMMA4340'  , 4861.3198: 'HBETA4861',
                                4959.0   : '[OIII]4959'  , 5007.0   : '[OIII]5007',
                                6548.0   : '[NII6548]'   , 6562.7998: 'HALPHA6563',
                                6583.0   : '[NII]6583'   , 6716.0   : '[SII]6716',
                                6731.0   : '[SII]6731'}

        nlines  : integer
                  estimated the redshift if the number of emission lines is
                  inferior to this value
        cols    : (string, string)
                  tuple (wavelength column name, flux column name)
                  Two columns of self.lines that will be used to define the emission lines.
        z_desc  : string
                  Estimated redshift will be saved in self.z table under these name.
        zguess  : float
                  Guess redshift. Test if this redshift is a match and fills the detected lines
        """
        nline_max = nlines
        if eml is None:
            eml = emlines
        col_lbda, col_flux = cols
        if self.lines is None:
            raise IOError('invalid self.lines table')
        if col_lbda not in self.lines.colnames:
            raise IOError('invalid colum name %s'%col_lbda)
        if col_flux not in self.lines.colnames:
            raise IOError('invalid colum name %s'%col_flux)

        try:
            #vacuum wavelengths
            wl = air2vacuum(np.array(self.lines[col_lbda]))
            flux = np.array(self.lines[col_flux])
            nlines = len(wl)
        except:
            self._logger.info('Impossible to estimate the redshift, no emission lines')
            return

        z, errz, nlines, wl, flux, lnames = crackz(nlines, wl, flux, eml, zguess)
        #observed wavelengths
        wl = vacuum2air(wl)

        if nlines > 0:
            if nlines < nline_max:
                #redshift
                self.add_z(z_desc, z, errz)
                self._logger.info('crack_z: z=%0.6f err_z=%0.6f'%(z, errz))
                #line names
                if 'LINE' not in self.lines.colnames:
                    nlines = len(self.lines)
                    col = MaskedColumn(np.ma.masked_array(np.array(['']*nlines),
                                                          mask=np.ones(nlines)),
                                       name='LINE', dtype='S20')
                    self.lines.add_column(col)
                for w, name in zip(wl, lnames):
                    self.lines['LINE'][self.lines[col_lbda]==w] = name
                self._logger.info('crack_z: lines')
                for l in self.lines.pformat():
                    self._logger.info(l)
            else:
                self._logger.info('Impossible to estimate the redshift, the number of emission lines is inferior to %d'%nline_max)
        else:
            self._logger.info('Impossible to estimate the redshift, no emission lines')

    def sort_lines(self, nlines_max=25):
        """Sort lines by flux in descending order.

        Parameters
        ----------
        nlines_max : integer
                     Maximum number of stored lines
        """
        if self.lines is not None:
            subtab1 = self.lines[self.lines['LINE']!=""]
            subtab1.sort('FLUX')
            subtab1.reverse()
            n1 = len(subtab1)
            subtab2 = self.lines[self.lines['LINE']==""]
            subtab2.sort('FLUX')
            subtab2.reverse()
            n2 = len(subtab2)
            if (n1+n2)>25:
                n2 = max(nlines_max-n1,0)
            self.lines = vstack([subtab1, subtab2[0:n2]])

    def show_ima(self, ax, name, showcenter=None,
                 cuts=None, cmap=cm.gray_r, **kwargs):
        """
        Show image.

        Parameters
        ----------
        ax         : matplotlib.axes._subplots.AxesSubplot
                     Matplotlib axis instance (eg ax = fig.add_subplot(2,3,1)).
        name       : string
                     Name of image to display.
        showcenter : (float, string)
                     radius in arcsec and color used to plot a circle around the center of the source.
        cuts       : (float, float)
                     Minimum and maximum values to use for the scaling.
        cmap       : matplotlib.cm
                     Color map.
        kwargs     : matplotlib.artist.Artist
                     kwargs can be used to set additional plotting properties.
        """
        if name not in self.images.keys():
            raise ValueError,'Image %s not found'%(name)
        zima = self.images[name]
        if cuts == None:
            vmin = None
            vmax = None
        else:
            vmin, vmax = cuts
        if 'title' not in kwargs:
            kwargs['title'] = '%s'%(name)
        zima.plot(vmin=vmin, vmax=vmax, cmap=cmap, ax=ax, **kwargs)
        if showcenter is not None:
            rad, col = showcenter
            pix = zima.wcs.sky2pix((self.DEC, self.RA))[0]
            rpix = rad/zima.wcs.get_step(unit=u.arcsec)[0]
            ell = Ellipse((pix[1],pix[0]), 2*rpix, 2*rpix, 0, fill=False)
            ax.add_artist(ell)
            ell.set_clip_box(ax.bbox)
            ell.set_alpha(1)
            ell.set_edgecolor(col)
        ax.axis('off')
        return

    def show_spec(self, ax, name, cuts=None, zero=False, sky=None, lines=None, **kwargs):
        """Display a spectra.

        Parameters
        ----------
        ax         : matplotlib.axes._subplots.AxesSubplot
                     Matplotlib axis instance (eg ax = fig.add_subplot(2,3,1)).
        name       : string
                     Name of spectra to display.
        cuts       : (float, float)
                     Minimum and maximum values to use for the scaling.
        zero       : float
                     If True, the 0 flux line is plotted in black.
        sky        : :class:`mpdaf.obj.Spectrum`
                     Sky spectra to overplot (default None).
        lines      : string
                     Name of a columns of the lines table containing wavelength values.
                     If not None, overplot red vertical lines at the given wavelengths.
        kwargs     : matplotlib.artist.Artist
                     kwargs can be used to set additional plotting properties.
        """
        spec = self.spectra[name]
        spec.plot(ax=ax, **kwargs)
        if zero:
            ax.axhline(0, color='k')
        if cuts is not None:
            ax.set_ylim(cuts)
        if sky is not None:
            ax2 = ax.twinx()
            if 'lmin' in kwargs:
                sky.plot(ax=ax2, color='k', alpha=0.2, lmin=kwargs['lmin'], lmax=kwargs['lmax'])
            else:
                sky.plot(ax=ax2, color='k', alpha=0.2)
            ax2.axis('off')
        if lines is not None:
            wavelist = self.lines[lines]
            for lbda in wavelist:
                ax.axvline(lbda, color='r')
        return
        
    def masked_invalid(self):
        """Mask where invalid values occur (NaNs or infs or -9999 or '').
        """
        for tab in [self.lines, self.mag, self.z]:
            if tab is not None:
                for col in tab.colnames:
                    try:
                        tab[col] = np.ma.masked_invalid(tab[col])
                        tab[col] = np.ma.masked_equal(tab[col], -9999)
                    except:
                        pass
        for tab in self.tables.values():
            for col in tab.colnames:
                try:
                    tab[col] = np.ma.masked_invalid(tab[col])
                    tab[col] = np.ma.masked_equal(tab[col], -9999)
                except:
                    pass
                

class SourceList(list):
    """
        list< :class:`mpdaf.sdetect.Source` >
    """

    def write(self, name, path='.', overwrite=True, fmt='default'):
        """ Create the directory and saves all sources files and the catalog file in this folder.

        path/name.fits: catalog file
        (In FITS table, the maximum number of fields is 999.
        In this case, the catalog is saved as an ascci table).

        path/name/nameNNNN.fits: source file (NNNN corresponds to the ID of the source)

        Parameters
        ----------
        name : string
               Name of the catalog
        path : string
               path where the catalog will be saved.
        overwrite : boolean
                    Overwrite the catalog if it already exists
        """
        if not os.path.exists(path):
            raise IOError("Invalid path: {0}".format(path))

        path = os.path.normpath(path)

        path2 = path + '/' + name
        if not os.path.exists(path2):
            os.makedirs(path2)
        else:
            if overwrite:
                shutil.rmtree(path2)
                os.makedirs(path2)

        for source in self:
            source.write('%s/%s-%04d.fits'%(path2, name, source.ID))

        fcat = '%s/%s.fits'%(path, name)
        if overwrite and os.path.isfile(fcat) :
            os.remove(fcat)

        from .catalog import Catalog
        cat = Catalog.from_sources(self, fmt)
        try:
            cat.write(fcat)
            raise Warning("For FITS tables, the maximum number of fields is 999")
        except:
            cat.write(fcat.replace('.fits', '.txt'), format='ascii')

    @classmethod
    def from_path(cls, path):
        """Read a SourceList object from the path of a directory containing source files

        Parameters
        ----------
        path : string
               Directory containing Source files
        """
        if not os.path.exists(path):
            raise IOError("Invalid path: {0}".format(path))

        slist = cls()
        for f in glob.glob(path+'/*.fits'):
            slist.append(Source.from_file(f))

        return slist


<|MERGE_RESOLUTION|>--- conflicted
+++ resolved
@@ -247,13 +247,9 @@
         else:
             self.tables = tables
         # logger
-<<<<<<< HEAD
         self._logger = logging.getLogger(__name__)
-=======
-        self.logger = logging.getLogger('mpdaf corelib')
         # mask invalid
         self.masked_invalid()
->>>>>>> 5836ff6a
 
     @classmethod
     def from_data(cls, ID, ra, dec, origin, proba=None, confi=None, extras=None,
@@ -348,76 +344,6 @@
         cubes = {}
         tables= {}
         for i in range(1, len(hdulist)):
-<<<<<<< HEAD
-            hdu = hdulist[i]
-            extname = hdu.header['EXTNAME']
-            #lines
-            if extname == 'LINES':
-                try:
-                    lines = Table(hdu.data, masked=True)
-                except:
-                    raise IOError('Impossible to open extension %s as a table'%extname)
-                for i,colname in enumerate(lines.colnames):
-                    try:
-                        lines[colname].unit = hdu.header['TUNIT%d'%(i+1)]
-                    except:
-                        pass
-            # mag
-            elif extname == 'MAG':
-                try:
-                    mag = Table(hdu.data, masked=True)
-                except:
-                    raise IOError('Impossible to open extension %s as a table'%extname)
-            # Z
-            elif extname == 'Z':
-                try:
-                    z = Table(hdu.data, masked=True)
-                except:
-                    raise IOError('Impossible to open extension %s as a table'%extname)
-            # spectra
-            elif extname[:3] == 'SPE' and extname[-4:]=='DATA':
-                spe_name = extname[4:-5]
-                try:
-                    ext_var = hdulist.index_of('SPE_'+spe_name+'_STAT')
-                    ext = (i, ext_var)
-                except:
-                    ext = i
-                try:
-                    spectra[spe_name] = Spectrum(filename=filename, copy=False,
-                                                 hdulist=hdulist, ext=ext)
-                except:
-                    raise IOError('Impossible to open extension %s as a spectrum'%extname)
-            #images
-            elif extname[:3] == 'IMA' and extname[-4:]=='DATA':
-                ima_name = extname[4:-5]
-                try:
-                    ext_var = hdulist.index_of('IMA_'+ima_name+'_STAT')
-                    ext = (i, ext_var)
-                except:
-                    ext = i
-                try:
-                    images[ima_name] = Image(filename=filename, copy=False,
-                                             hdulist=hdulist, ext=ext)
-                except:
-                    raise IOError('Impossible to open extension %s as an image'%extname)
-            elif extname[:3] == 'CUB' and extname[-4:]=='DATA':
-                cub_name = extname[4:-5]
-                try:
-                    ext_var = hdulist.index_of('CUB_'+cub_name+'_STAT')
-                    ext = (i, ext_var)
-                except:
-                    ext = i
-                try:
-                    cubes[cub_name] = Cube(filename=filename, hdulist=hdulist,
-                                           copy=False, ext=ext, ima=False)
-                except:
-                    raise IOError('Impossible to open extension %s as a cube'%extname)
-            elif extname[:3] == 'TAB':
-                try:
-                    tables[extname[4:]] = Table(hdu.data, masked=True)
-                except:
-                    raise IOError('Impossible to open extension %s as a table'%extname)
-=======
             try:
                 hdu = hdulist[i]
                 if 'EXTNAME' in hdu.header:
@@ -486,10 +412,8 @@
                 else:
                     raise IOError('%s: Extension %d without EXTNAME'%(os.path.basename(filename), i))
             except Exception as e:
-                logger = logging.getLogger('mpdaf corelib')
-                d = {'class': 'Source', 'method': 'from_file'}
-                logger.warning(e, extra=d)
->>>>>>> 5836ff6a
+                logger = logging.getLogger(__name__)
+                logger.warning(e)
         hdulist.close()
         return cls(hdr, lines, mag, z, spectra, images, cubes, tables)
 
@@ -542,9 +466,8 @@
                 else:
                     raise IOError('%s: Extension %d without EXTNAME'%(os.path.basename(filename), i))
             except Exception as e:
-                logger = logging.getLogger('mpdaf corelib')
-                d = {'class': 'Source', 'method': 'from_file'}
-                logger.warning(e, extra=d)       
+                logger = logging.getLogger(__name__)
+                logger.warning(e)  
             
         hdulist.close()
         return cls(hdr, lines, mag, z, None, None, None, tables)
