--- conflicted
+++ resolved
@@ -20,16 +20,9 @@
 
     """
 
-<<<<<<< HEAD
-    def __init__(self, data=None, masked=None, names=None,
-                 dtype=None, meta=None, copy=True, rows=None):
-        Table.__init__(self, data, masked, names, dtype, meta, copy, rows)
-        self._logger = logging.getLogger('mpdaf corelib')
-=======
     def __init__(self, *args, **kwargs):
         super(Catalog, self).__init__(*args, **kwargs)
-        self.logger = logging.getLogger('mpdaf corelib')
->>>>>>> fa989eac
+        self._logger = logging.getLogger('mpdaf corelib')
         if self.colnames.count('ra') != 0:
             self.rename_column('ra', 'RA')
         if self.colnames.count('dec') != 0:
