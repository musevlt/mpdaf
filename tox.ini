--- conflicted
+++ resolved
@@ -1,9 +1,5 @@
 [tox]
-<<<<<<< HEAD
 envlist = py{37,38,39,310},check,doc
-=======
-envlist = py{37,38},check,doc
->>>>>>> 3fafae65
 requires =
     setuptools >= 45
     pip >= 19.3.1
@@ -15,15 +11,10 @@
     py39: regions>=0.6
     pytest-cov
     pytest-remotedata
-<<<<<<< HEAD
     py37: astropy>=4.2,<4.3
     py38: astropy>=4.3,<5.0
     py39: astropy>=5.0,<5.1
     py310: astropy>=5.0
-=======
-    py37: astropy>=3.1
-    py37: numpy>=1.16
->>>>>>> 3fafae65
 extras = all
 commands =
     python --version
