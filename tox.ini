--- conflicted
+++ resolved
@@ -1,9 +1,5 @@
 [tox]
-<<<<<<< HEAD
-envlist = py{36,37},check,doc
-=======
 envlist = py{36,37,38},check,doc
->>>>>>> fc47a712
 
 [testenv]
 whitelist_externals = which
