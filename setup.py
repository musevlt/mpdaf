--- conflicted
+++ resolved
@@ -109,11 +109,7 @@
     for token in commands.getoutput("pkg-config --libs --cflags %s" % ' '.join(packages)).split():
         if flag_map.has_key(token[:2]):
             kw.setdefault(flag_map.get(token[:2]), []).append(token[2:])
-<<<<<<< HEAD
         else: # throw others to extra_link_args
-=======
-        else:  # throw others to extra_link_args
->>>>>>> 98cbde7d
             kw.setdefault('extra_link_args', []).append(token)
 
     kw.setdefault('libraries', []).append('m')
